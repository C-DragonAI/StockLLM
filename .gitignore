.env
__pycache__
ignore*
.vscode
*.egg*
<<<<<<< HEAD
data/*
=======
1
>>>>>>> 911af026
<|MERGE_RESOLUTION|>--- conflicted
+++ resolved
@@ -3,8 +3,5 @@
 ignore*
 .vscode
 *.egg*
-<<<<<<< HEAD
 data/*
-=======
 1
->>>>>>> 911af026
