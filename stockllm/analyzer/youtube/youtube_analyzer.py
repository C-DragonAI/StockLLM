--- conflicted
+++ resolved
@@ -1,10 +1,3 @@
-<<<<<<< HEAD
-from urllib.parse import parse_qs, urlparse
-
-import whisper  # 假设您使用 OpenAI 的 Whisper 模型
-import yt_dlp  # 用于下载 YouTube 音频
-from youtube_transcript_api import YouTubeTranscriptApi
-=======
 import json
 import os
 import re
@@ -16,7 +9,6 @@
 from pydub import AudioSegment
 from youtube_transcript_api import YouTubeTranscriptApi
 from youtube_transcript_api._errors import NoTranscriptAvailable, TranscriptsDisabled
->>>>>>> 83f2aac7
 
 from stockllm.analyzer.base_analyzer import BaseAnalyzer
 from stockllm.common.logger import logger
@@ -38,75 +30,8 @@
 
 
 class YoutubeAnalyzer(BaseAnalyzer):
-<<<<<<< HEAD
-    def __init__(self, video_url) -> None:
-        self.video_url = video_url
-        self.video_id = self._get_video_id(video_url)
-        super().__init__("")
-
-    def load_configs(self, configs_file: str) -> dict:
-        pass
-
-    def _get_video_id(self, url):
-        """Extract video ID from YouTube URL"""
-        query = urlparse(url)
-        if query.hostname == "youtu.be":
-            return query.path[1:]
-        if query.hostname in ("www.youtube.com", "youtube.com"):
-            if query.path == "/watch":
-                p = parse_qs(query.query)
-                return p["v"][0]
-            if query.path[:7] == "/embed/":
-                return query.path.split("/")[2]
-            if query.path[:3] == "/v/":
-                return query.path.split("/")[2]
-        return None
-
-    def load_data(self):
-        if not self.video_id:
-            raise InvalidYoutubeVideoURL("Invalid YouTube URL")
-
-        try:
-            transcript = self._get_transcript_from_api()
-        except TranscriptNotAvailableError:
-            print("Transcript not available via API. Attempting to transcribe audio...")
-            transcript = self._transcribe_audio()
-
-        return transcript
-
-    def _get_transcript_from_api(self):
-        try:
-            transcript = YouTubeTranscriptApi.get_transcript(
-                self.video_id, languages=["zh-TW"]
-            )
-            return transcript
-        except Exception as e:
-            raise TranscriptNotAvailableError(
-                f"Could not retrieve transcript: {str(e)}"
-            )
-
-    def _transcribe_audio(self):
-        audio_url = self._get_audio_url()
-        audio_file = self._download_audio(audio_url)
-
-        model = whisper.load_model("base")  # 加载 Whisper 模型
-        result = model.transcribe(audio_file)
-
-        # 将 Whisper 的输出格式转换为与 YouTubeTranscriptApi 相似的格式
-        transcript = [
-            {
-                "text": segment["text"],
-                "start": segment["start"],
-                "duration": segment["end"] - segment["start"],
-            }
-            for segment in result["segments"]
-        ]
-
-        return transcript
-
-    def _get_audio_url(self):
-=======
-    def __init__(self, configs_file: str) -> None:
+    def __init__(self, configs_file: str, url: str) -> None:
+        self.url = url
         super().__init__(configs_file)
 
     def load_configs(self, configs_file: str) -> Dict[str, Any]:
@@ -159,10 +84,37 @@
             return default_config
 
     def load_data(self):
-        pass
+        """Load data from a YouTube video or playlist.
+
+        This method processes the URL stored in the object's 'url' attribute.
+        It can handle both single video URLs and playlist URLs.
+
+        Returns:
+            Any: The result of processing the URL. This could be:
+                - A dictionary containing information about a single video.
+                - A list of dictionaries, each containing information about a video in a playlist.
+
+        Raises:
+            ValueError: If the object does not have a 'url' attribute.
+
+        Note:
+            This method internally calls the 'process_url' method to handle the actual URL processing.
+        """
+        print(self.url)
+        if hasattr(self, "url"):
+            return self.process_url(self.url)
+        else:
+            raise ValueError("URL not provided")
 
     def analysis(self):
-        pass
+        if not hasattr(self, "data"):
+            self.data = self.load_data()
+        # TODO: 使用 whisper 處理 transcript
+        # 1. 載入音訊檔案
+        # 2. 使用 whisper 模型進行轉錄
+        # 3. 處理轉錄結果
+        # 4. 儲存轉錄文本
+        return self.data
 
     def extract_video_id(self, url: str) -> Optional[str]:
         """Extract video ID from a YouTube URL."""
@@ -209,7 +161,7 @@
             )
         return ydl_opts
 
-    def get_video_info(self, url: str) -> Dict[str, str]:
+    def gget_video_info(self, url: str) -> Dict[str, str]:
         """Get video title and channel title from a YouTube URL."""
         ydl_opts = self.get_ydl_opts()
         for _ in range(self.configs["max_retries"]):
@@ -296,7 +248,6 @@
 
     def download_audio(self, video_id: str) -> Optional[str]:
         audio_file = f"{self.configs['output_dir']}/{video_id}.mp3"
->>>>>>> 83f2aac7
         ydl_opts = {
             "format": "bestaudio/best",
             "postprocessors": [
@@ -306,30 +257,6 @@
                     "preferredquality": "192",
                 }
             ],
-<<<<<<< HEAD
-            "outtmpl": "%(id)s.%(ext)s",
-        }
-        with yt_dlp.YoutubeDL(ydl_opts) as ydl:
-            info = ydl.extract_info(self.video_url, download=False)
-            return info["url"]
-
-    def _download_audio(self, audio_url):
-        # 实现下载音频的逻辑
-        # 返回下载的音频文件路径
-        pass
-
-    def analysis(self) -> str:
-        pass
-
-
-if __name__ == "__main__":
-    video_url = "https://www.youtube.com/watch?v=XuzK4YF69to"
-    analyzer = YoutubeAnalyzer(video_url)
-    if analyzer:
-        print("Success")
-    else:
-        print("")
-=======
             "outtmpl": audio_file,
         }
 
@@ -479,7 +406,18 @@
         return results
 
     def process_url(self, url: str) -> Any:
-        """Process a YouTube URL, whether it's a single video or a playlist."""
+        """Processes a YouTube URL, whether it's a single video or a playlist.
+
+        Args:
+            url: The YouTube URL to process.
+
+        Returns:
+            If it's a playlist, returns the processed playlist information.
+            If it's a single video, returns the processed video information.
+
+        Raises:
+            InvalidYoutubeVideoURL: If the provided URL is invalid.
+        """
         playlist_id = self.extract_playlist_id(url)
         if playlist_id:
             return self.process_playlist(url)
@@ -488,9 +426,11 @@
 
 
 if __name__ == "__main__":
-    analyzer = YoutubeAnalyzer("stockllm/analyzer/youtube/config.json")
-    result = analyzer.process_url("https://www.youtube.com/watch?v=wAHfoyp4R44")
-    print(result)
+    analyzer = YoutubeAnalyzer(
+        "stockllm/analyzer/youtube/config.json",
+        url="https://www.youtube.com/watch?v=XuzK4YF69to",
+    )
+    print(analyzer.data)
 
 # TODO:
 # 1. Add a progress bar
@@ -498,5 +438,4 @@
 # 3. Add a transcriber
 # 4. Add a summarizer
 # 5. Add a saver
-# 6. remove origin audio file
->>>>>>> 83f2aac7
+# 6. remove origin audio file